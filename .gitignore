# The directory Mix will write compiled artifacts to.
/_build/

# If you run "mix test --cover", coverage assets end up here.
/cover/

# The directory Mix downloads your dependencies sources to.
/deps/

# Where 3rd-party dependencies like ExDoc output generated docs.
/doc/

# Ignore .fetch files in case you like to edit your project deps locally.
/.fetch

# If the VM crashes, it generates a dump, let's ignore it too.
erl_crash.dump

# Also ignore archive artifacts (built via "mix archive.build").
*.ez
<<<<<<< HEAD

=======
>>>>>>> 7315c62d
.elixir_ls<|MERGE_RESOLUTION|>--- conflicted
+++ resolved
@@ -18,8 +18,5 @@
 
 # Also ignore archive artifacts (built via "mix archive.build").
 *.ez
-<<<<<<< HEAD
 
-=======
->>>>>>> 7315c62d
 .elixir_ls